--- conflicted
+++ resolved
@@ -282,11 +282,7 @@
     self.opdict['clus']=args.clus
     self.opdict['nbsta']=args.nbsta
 
-<<<<<<< HEAD
     self.opdict['dd_loc']=args.dd_loc
-
-=======
->>>>>>> b94d4294
 
   def set_test_options(self):
     self.opdict['time']=True
